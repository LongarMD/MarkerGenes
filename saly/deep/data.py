--- conflicted
+++ resolved
@@ -1,155 +1,3 @@
-<<<<<<< HEAD
-from .. import backend
-import anndata as ann
-import numpy as np
-import pandas as pd
-
-
-def load_h5ad(path: str):
-    """
-    Loads a data set from the h5ad format as an AnnData object
-    """
-    data_set = ann.read_h5ad(path)
-    return data_set
-
-
-def save_h5ad(filename: str):
-    ann.write(filename)
-
-
-def load_markers(marker_path: str, species: str) -> pd.DataFrame:
-    """
-    Loads marker genes of the specified species.
-    :param marker_path: The path to the tab separated file
-    :param species: "Mouse", "Human" etc.
-    :return: List of markers
-    """
-
-    markers_db = pd.read_csv(marker_path, delimiter='\t')
-    markers = markers_db[markers_db['Organism'] == species]
-
-    return markers
-
-
-def get_mutual_markers(data_sets: list, markers_db: list) -> list:
-    """
-    :param data_sets: list of data sets
-    :param markers_db: a list of markers
-    :return: an intersection of markers used in the provided data set(s).
-    """
-    gene_sets = [data_set.var_names for data_set in data_sets]
-
-    mutual = set(backend.get_used_markers(genes=gene_sets[0], markers=markers_db))
-    for genes in gene_sets[1:]:
-        mutual.intersection_update(backend.get_used_markers(genes=genes, markers=markers_db))
-
-    return list(mutual)
-
-
-def drop_cell_types(n, markers):
-    """
-    Removes every cell type with less <= n used marker genes
-    """
-    by_type = backend.sort_markers_by_type(markers)
-    types_to_drop = []
-    for i, cell_type in enumerate(by_type):
-        gene_n = len(by_type[cell_type])
-        if gene_n <= n:
-            types_to_drop.append(cell_type)
-
-    to_drop = []
-    for marker in markers:
-        c_type = marker[2]
-        if c_type in types_to_drop:
-            to_drop.append(marker)
-
-    return [marker for marker in markers if marker not in to_drop]
-
-
-def drop_rows(data, row_names: list):
-    """
-    Drops rows by label.
-    """
-    to_keep = backend.get_rows_to_keep(row_names, data.obs['labels'])
-
-    n_dropped = data.shape[0] - len(to_keep)
-    data = data[to_keep, :]
-
-    print("Dropped {0} cell(s).".format(n_dropped), "New shape:", data.shape)
-
-    return data
-
-
-def drop_unused_rows(data, rows_to_keep: list):
-    n_dropped = data.shape[0] - len(rows_to_keep)
-    data = data[rows_to_keep, :]
-
-    print("Dropped {0} cell(s).".format(n_dropped), "New shape:", data.shape)
-
-    return data
-
-
-def drop_unused_genes(data, markers, sort_columns=True):
-    """
-    Drops every column (gene) not found in the marker data set and sorts the columns by name.
-    """
-    sorted_by_type = backend.sort_markers_by_type(markers)
-    used_genes = backend.get_used_genes(sorted_by_type)
-
-    n_dropped = data.shape[1] - len(used_genes)
-    data = data[:, used_genes]
-
-    if sort_columns:
-        data = data[:, np.argsort(data.var_names)]
-
-    print("Dropped {0} gene(s).".format(n_dropped), "New shape:", data.shape)
-    return data
-
-
-def check_labels(data_sets: list, markers: list, aliases: dict, throw_exception=True) -> None:
-    """
-    Checks for any cell types (labels) not found in the marker data set.
-    """
-    unknown = []
-    used_types = backend.get_cell_types(markers)
-
-    for data_set in data_sets:
-        labels = data_set.obs['labels']
-        for unknown_label in backend.check_for_unknown(labels.unique(), used_types, aliases):
-            if unknown_label not in unknown:
-                unknown.append(unknown_label)
-
-    if len(unknown) != 0:
-        if throw_exception:
-            raise NameError("Unknown cell type(s)!", unknown)
-        else:
-            print("====UNKNOWN CELL TYPES====")
-            print(unknown)
-            print("==========================")
-
-
-def check_shape(data_sets: list, throw_exception=True) -> None:
-    """
-    Checks if the there are the same number of genes
-    :param data_sets: list of DataFrames to check
-    :param throw_exception: throw exception if shapes do not match
-    """
-    num_genes = data_sets[0].shape[1]
-    for data_set in data_sets[1:]:
-        if num_genes != data_set.shape[1]:
-            if throw_exception:
-                raise ValueError("Column lengths do not match!", num_genes, len(data_set.columns))
-            else:
-                print("COLUMN LENGTHS DO NOT MATCH!", num_genes, len(data_set.columns))
-
-    genes = data_sets[0].var_names.values
-    for data_set in data_sets[1:]:
-        if np.sum(genes == data_set.var_names.values) - len(genes) != 0:
-            if throw_exception:
-                raise ValueError("Columns are not in the same order!")
-            else:
-                print("COLUMNS ARE NOT IN THE SAME ORDER!")
-=======
 from .. import backend
 import anndata as ann
 import numpy as np
@@ -244,6 +92,15 @@
     return data
 
 
+def drop_unused_rows(data, rows_to_keep: list):
+    n_dropped = data.shape[0] - len(rows_to_keep)
+    data = data[rows_to_keep, :]
+
+    print("Dropped {0} cell(s).".format(n_dropped), "New shape:", data.shape)
+
+    return data
+
+
 def check_labels(data_sets: list, markers: list, aliases: dict, throw_exception=True) -> None:
     """
     Checks for any cell types (labels) not found in the marker data set.
@@ -286,5 +143,4 @@
             if throw_exception:
                 raise ValueError("Columns are not in the same order!")
             else:
-                print("Columns are not in the same order!")
->>>>>>> e9cc0f7d
+                print("Columns are not in the same order!")